--- conflicted
+++ resolved
@@ -8,12 +8,7 @@
         no_output_timeout: 30m
         command: |
           BRANCH=$([ -z "$CIRCLE_TAG" ] && echo "$CIRCLE_BRANCH" || echo "master")
-<<<<<<< HEAD
-          [[ $CIRCLE_JOB == *"qemu"* ]] && DOCKERIFNEEDED="docker run --rm -v $(pwd):/workspace -w /workspace pihole/ftl-build:arm-qemu "
-          $DOCKERIFNEEDED bash .circleci/build-CI.sh "-DSTATIC=${STATIC} -DLUA_READLINE=true" "${BRANCH}" "${CIRCLE_TAG}" "${CIRCLE_JOB}"
-=======
-          bash .circleci/build-CI.sh "${STATIC}" "${BRANCH}" "${CIRCLE_TAG}" "${CIRCLE_JOB}"
->>>>>>> 86d5b8a2
+          bash .circleci/build-CI.sh "-DSTATIC=${STATIC} -DLUA_READLINE=true" "${BRANCH}" "${CIRCLE_TAG}" "${CIRCLE_JOB}"
     - run:
         name: "Binary checks"
         command: bash test/arch_test.sh
@@ -50,11 +45,7 @@
 
 .docker_template: &docker_template
   docker:
-<<<<<<< HEAD
-    - image: pihole/ftl-build:v1.4-$CIRCLE_JOB
-=======
     - image: pihole/ftl-build:v1.7-$CIRCLE_JOB
->>>>>>> 86d5b8a2
   <<: *job_steps
 
 jobs:
