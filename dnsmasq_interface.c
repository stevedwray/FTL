--- conflicted
+++ resolved
@@ -108,14 +108,11 @@
 	}
 
 	// Log new query if in debug mode
-<<<<<<< HEAD
-	char *proto = (type == UDP) ? "UDP" : "TCP";
-	if(config.debug & DEBUG_QUERIES) logg("**** new %s %s \"%s\" from %s (ID %i, %s:%i)", proto, types, domainString, clientIP, id, file, line);
-=======
 	const char *proto = (type == UDP) ? "UDP" : "TCP";
 	if(config.debug & DEBUG_QUERIES)
-		logg("**** new %s %s \"%s\" from %s (ID %i, FTL %i, %s:%i)", proto, types, domain, client, id, queryID, file, line);
->>>>>>> 8513d5f5
+	{
+		logg("**** new %s %s \"%s\" from %s (ID %i, %s:%i)", proto, types, domainString, clientIP, id, file, line);
+	}
 
 	// Update counters
 	counters->querytype[querytype-1]++;
@@ -159,13 +156,7 @@
 	// Initialize reply type
 	query->reply = REPLY_UNKNOWN;
 	// Store DNSSEC result for this domain
-<<<<<<< HEAD
 	query->dnssec = DNSSEC_UNSPECIFIED;
-	// AD has not yet been received for this query
-	query->AD = false;
-=======
-	queries[queryID].dnssec = DNSSEC_UNSPECIFIED;
->>>>>>> 8513d5f5
 
 	// Check and apply possible privacy level rules
 	// The currently set privacy level (at the time the query is
@@ -503,19 +494,11 @@
 	}
 	else if((flags & F_FORWARD) && isExactMatch)
 	{
-<<<<<<< HEAD
-		// Save reply type and update individual reply counters
-		save_reply_type(flags, i, response);
-
-		// If received NXDOMAIN and AD bit is set, Quad9 may have blocked this query
-		if(flags & F_NXDOMAIN && query->AD)
-=======
 		// Only proceed if query is not already known
 		// to have been blocked by Quad9
-		if(queries[i].reply != QUERY_EXTERNAL_BLOCKED_IP &&
-		   queries[i].reply != QUERY_EXTERNAL_BLOCKED_NULL &&
-		   queries[i].reply != QUERY_EXTERNAL_BLOCKED_NXRA)
->>>>>>> 8513d5f5
+		if(query->reply != QUERY_EXTERNAL_BLOCKED_IP &&
+		   query->reply != QUERY_EXTERNAL_BLOCKED_NULL &&
+		   query->reply != QUERY_EXTERNAL_BLOCKED_NXRA)
 		{
 			// Save reply type and update individual reply counters
 			save_reply_type(flags, i, response);
@@ -602,23 +585,18 @@
 
 static void query_externally_blocked(int i, unsigned char status)
 {
-<<<<<<< HEAD
 	// Get query pointer
 	queriesData* query = getQuery(i, true);
 
 	// Get time index
 	unsigned int timeidx = query->timeidx;
-=======
+
 	// If query is already known to be externally blocked,
 	// then we have nothing to do here
-	if(queries[i].status == QUERY_EXTERNAL_BLOCKED_IP ||
-	   queries[i].status == QUERY_EXTERNAL_BLOCKED_NULL ||
-	   queries[i].status == QUERY_EXTERNAL_BLOCKED_NXRA)
-		return;
-
-	// Get time index of this query
-	unsigned int timeidx = queries[i].timeidx;
->>>>>>> 8513d5f5
+	if(query->status == QUERY_EXTERNAL_BLOCKED_IP ||
+	   query->status == QUERY_EXTERNAL_BLOCKED_NULL ||
+	   query->status == QUERY_EXTERNAL_BLOCKED_NXRA)
+		return;
 
 	// Correct counters if necessary ...
 	if(query->status == QUERY_FORWARDED)
@@ -630,11 +608,10 @@
 		forwardedData* forward = getForward(query->forwardID, true);
 		forward->count--;
 	}
-	// ... but as blocked
+	// Mark query as blocked
 	counters->blocked++;
 	overTime[timeidx].blocked++;
 
-<<<<<<< HEAD
 	// Get domain pointer
 	domainsData* domain = getDomain(query->domainID, true);
 	domain->blockedcount++;
@@ -643,10 +620,8 @@
 	clientsData* client = getClient(query->clientID, true);
 	client->blockedcount++;
 
-	query->status = QUERY_EXTERNAL_BLOCKED;
-=======
-	queries[i].status = status;
->>>>>>> 8513d5f5
+	// Set query status
+	query->status = status;
 }
 
 void _FTL_cache(unsigned int flags, char *name, struct all_addr *addr, char *arg, int id, const char* file, const int line)
@@ -882,34 +857,23 @@
 			query->reply = REPLY_NOTIMP;
 			break;
 		default:
-<<<<<<< HEAD
-			if(asprintf(&rcodestr, "Unknown error type (%u)", rcode) > -1)
-				alloc = true;
+			rcodestr = "UNKNOWN";
 			query->reply = REPLY_OTHER;
-=======
-			rcodestr = "UNKNOWN";
-			queries[i].reply = REPLY_OTHER;
->>>>>>> 8513d5f5
 			break;
 	}
 
 	// Debug logging
 	if(config.debug & DEBUG_QUERIES)
 	{
-<<<<<<< HEAD
 		// Get domain pointer
 		const domainsData* domain = getDomain(query->domainID, true);
 
 		logg("**** got error report for %s: %s (ID %i, %s:%i)", getstr(domain->domainpos), rcodestr, id, file, line);
-=======
-		int domainID = queries[i].domainID;
-		validate_access("domains", domainID, true, __LINE__, __FUNCTION__, __FILE__);
-		logg("**** got error report for %s: %s (ID %i, %s:%i)", getstr(domains[domainID].domainpos), rcodestr, id, file, line);
-		if(queries[i].reply == REPLY_OTHER)
+
+		if(query->reply == REPLY_OTHER)
 		{
 			logg("Unknown rcode = %i", rcode);
 		}
->>>>>>> 8513d5f5
 	}
 
 	unlock_shm();
@@ -946,26 +910,14 @@
 	}
 
 	// Get query pointer
-	queriesData* query = getQuery(i, true);
+	queriesData* query = getQuery(queryID, true);
 
 	if(config.debug & DEBUG_QUERIES)
 	{
-<<<<<<< HEAD
 		// Get domain pointer
 		const domainsData* domain = getDomain(query->domainID, true);
-
-		logg("**** AD bit set for %s (ID %i, RCODE %u, %s:%i)", getstr(domain->domainpos), id, rcode, file, line);
-	}
-
-	// Store AD bit in query data
-	query->AD = true;
-=======
-		int domainID = queries[queryID].domainID;
-		validate_access("domains", domainID, true, __LINE__, __FUNCTION__, __FILE__);
-		logg("**** %s externally blocked (ID %i, FTL %i, %s:%i)", getstr(domains[domainID].domainpos), id, queryID, file, line);
-	}
-
->>>>>>> 8513d5f5
+		logg("**** %s externally blocked (ID %i, FTL %i, %s:%i)", getstr(domain->domainpos), id, queryID, file, line);
+	}
 
 	// Get response time
 	struct timeval response;
