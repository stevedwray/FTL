--- conflicted
+++ resolved
@@ -332,17 +332,10 @@
 
 		// Add A resource record
 		header->ancount = htons(ntohs(header->ancount) + 1);
-<<<<<<< HEAD
-		add_resource_record(header, limit, &trunc, sizeof(struct dns_header),
-		                    &p, daemon->local_ttl, NULL, T_A, C_IN,
-		                    (char*)"4", &addr->addr4);
-		log_query(flags & ~F_IPV6, name, addr, (char*)blockingreason, 0);
-=======
 		if(add_resource_record(header, limit, &trunc, sizeof(struct dns_header),
 		                       &p, hostname ? daemon->local_ttl : config.block_ttl,
 		                       NULL, T_A, C_IN, (char*)"4", &addr->addr4))
-			log_query(flags & ~F_IPV6, name, addr, (char*)blockingreason);
->>>>>>> 5ab7bf77
+			log_query(flags & ~F_IPV6, name, addr, (char*)blockingreason, 0);
 	}
 
 	// Add AAAA answer record if requested
@@ -367,17 +360,10 @@
 
 		// Add AAAA resource record
 		header->ancount = htons(ntohs(header->ancount) + 1);
-<<<<<<< HEAD
-		add_resource_record(header, limit, &trunc, sizeof(struct dns_header),
-		                    &p, daemon->local_ttl, NULL, T_AAAA, C_IN,
-		                    (char*)"6", &addr->addr6);
-		log_query(flags & ~F_IPV4, name, addr, (char*)blockingreason, 0);
-=======
 		if(add_resource_record(header, limit, &trunc, sizeof(struct dns_header),
 		                       &p, hostname ? daemon->local_ttl : config.block_ttl,
 		                       NULL, T_AAAA, C_IN, (char*)"6", &addr->addr6))
-			log_query(flags & ~F_IPV4, name, addr, (char*)blockingreason);
->>>>>>> 5ab7bf77
+			log_query(flags & ~F_IPV4, name, addr, (char*)blockingreason, 0);
 	}
 
 	// Log empty replies (NODATA/NXDOMAIN/REFUSED)
