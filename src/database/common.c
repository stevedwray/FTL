/* Pi-hole: A black hole for Internet advertisements
*  (c) 2017 Pi-hole, LLC (https://pi-hole.net)
*  Network-wide ad blocking via your own hardware.
*
*  FTL Engine
*  Common database routines for pihole-FTL.db
*
*  This file is copyright under the latest version of the EUPL.
*  Please see LICENSE file for your rights under this license. */

#include "../FTL.h"
#include "common.h"
#include "network-table.h"
#include "message-table.h"
#include "../shmem.h"
#include "../memory.h"
// struct config
#include "../config.h"
// logg()
#include "../log.h"
#include "../timers.h"
// file_exists()
#include "../files.h"
#include "sqlite3-ext.h"
// import_superclients()
#include "superclients.h"

sqlite3 *FTL_db = NULL;
bool DBdeleteoldqueries = false;
long int lastdbindex = 0;
static bool db_avail = false;

static pthread_mutex_t dblock;

__attribute__ ((pure)) bool FTL_DB_avail(void)
{
	return db_avail;
}

void dbclose(void)
{
	// Mark database as being closed
	db_avail = false;

	if(config.debug & DEBUG_LOCKS)
		logg("Unlocking FTL database");

	// Only try to close an existing database connection
	int rc = SQLITE_OK;
	if( FTL_db != NULL )
	{
		if((rc = sqlite3_close(FTL_db)) != SQLITE_OK)
			logg("Encountered error while trying to close database: %s", sqlite3_errstr(rc));

		FTL_db = NULL;
	}
	else if(config.debug & DEBUG_LOCKS)
		logg("Unlocking FTL database: already NULL");

	// Unlock mutex on the database
	pthread_mutex_unlock(&dblock);

	if(config.debug & DEBUG_LOCKS)
		logg("Unlocking FTL database: Success");
}

bool dbopen(void)
{
	// Skip subroutine altogether when database is already open
	if(FTL_db != NULL && db_avail)
	{
		if(config.debug & DEBUG_LOCKS)
			logg("Not locking FTL database (already open)");
		return true;
	}

	// Do not open database if it is not to be used
	if(!use_database())
		return false;

	if(config.debug & DEBUG_LOCKS)
		logg("Locking FTL database");

	// Lock mutex on the database
	pthread_mutex_lock(&dblock);

	if(config.debug & DEBUG_LOCKS)
		logg("Locking FTL database: Success");

	// Try to open database
	int rc = sqlite3_open_v2(FTLfiles.FTL_db, &FTL_db, SQLITE_OPEN_READWRITE, NULL);
	if( rc != SQLITE_OK )
	{
		logg("Encountered error while trying to open database: %s", sqlite3_errstr(rc));
		pthread_mutex_unlock(&dblock);
		return false;
	}

	// Explicitly set busy handler to value defined in FTL.h
	rc = sqlite3_busy_timeout(FTL_db, DATABASE_BUSY_TIMEOUT);
	if( rc != SQLITE_OK )
	{
		logg("Encountered error while trying to set busy timeout (%d ms) on database: %s",
		     DATABASE_BUSY_TIMEOUT, sqlite3_errstr(rc));
		dbclose();
		return false;
	}

	db_avail = true;

	return true;
}

// (Re-)Open pihole-FTL database connection
void piholeFTLDB_reopen(void)
{
	dbclose();
	dbopen();
}

int dbquery(const char *format, ...)
{
	va_list args;
	va_start(args, format);
	char *query = sqlite3_vmprintf(format, args);
	va_end(args);

	if(query == NULL)
	{
		logg("Memory allocation failed in dbquery()");
		return SQLITE_ERROR;
	}

	// Log generated SQL string when dbquery() is called
	// although the database connection is not available
	if(!FTL_DB_avail())
	{
		logg("dbquery(\"%s\") called but database is not available!", query);
		sqlite3_free(query);
		return SQLITE_ERROR;
	}

	if(config.debug & DEBUG_DATABASE)
	{
		logg("dbquery: \"%s\"", query);
	}

	int rc = sqlite3_exec(FTL_db, query, NULL, NULL, NULL);
	if( rc != SQLITE_OK ){
		logg("ERROR: SQL query \"%s\" failed: %s",
		     query, sqlite3_errstr(rc));
		dbclose();
		return rc;
	}

	// Free allocated memory for query string
	sqlite3_free(query);

	if(config.debug & DEBUG_DATABASE)
	{
		logg("         ---> OK");
	}

	// Return success
	return SQLITE_OK;
}

static bool create_counter_table(void)
{
	// Create FTL table in the database (holds properties like database version, etc.)
	SQL_bool("CREATE TABLE counters ( id INTEGER PRIMARY KEY NOT NULL, value INTEGER NOT NULL );");

	// ID 0 = total queries
	if(!db_set_counter(DB_TOTALQUERIES, 0))
		return false;

	// ID 1 = total blocked queries
	if(!db_set_counter(DB_BLOCKEDQUERIES, 0))
		return false;

	// Time stamp of creation of the counters database
	if(!db_set_FTL_property(DB_FIRSTCOUNTERTIMESTAMP, time(NULL)))
		return false;

	// Update database version to 2
	if(!db_set_FTL_property(DB_VERSION, 2))
		return false;

	return true;
}

static bool db_create(void)
{
	int rc = sqlite3_open_v2(FTLfiles.FTL_db, &FTL_db, SQLITE_OPEN_READWRITE | SQLITE_OPEN_CREATE, NULL);
	if( rc != SQLITE_OK )
	{
		logg("Encountered error while trying to create database in rw-mode: %s", sqlite3_errstr(rc));
		return false;
	}

	// Mark database as being available so dbquery() doesn't error out
	db_avail = true;

	// Create Queries table in the database
	SQL_bool("CREATE TABLE queries ( id INTEGER PRIMARY KEY AUTOINCREMENT, timestamp INTEGER NOT NULL, type INTEGER NOT NULL, status INTEGER NOT NULL, domain TEXT NOT NULL, client TEXT NOT NULL, forward TEXT );");

	// Add an index on the timestamps (not a unique index!)
	SQL_bool("CREATE INDEX idx_queries_timestamps ON queries (timestamp);");

	// Create FTL table in the database (holds properties like database version, etc.)
	SQL_bool("CREATE TABLE ftl ( id INTEGER PRIMARY KEY NOT NULL, value BLOB NOT NULL );");


	// Set FTL_db version 1
	if(dbquery("INSERT INTO ftl (ID,VALUE) VALUES(%i,1);", DB_VERSION) != SQLITE_OK)
		return false;

	// Most recent timestamp initialized to 00:00 1 Jan 1970
	if(dbquery("INSERT INTO ftl (ID,VALUE) VALUES(%i,0);", DB_LASTTIMESTAMP) != SQLITE_OK)
		return false;

	// Done initializing the database
	// Close database handle, it will be reopened in db_init()
	dbclose();

	// Explicitly set permissions to 0644
	// 644 =            u+w       u+r       g+r       o+r
	const mode_t mode = S_IWUSR | S_IRUSR | S_IRGRP | S_IROTH;
	chmod_file(FTLfiles.FTL_db, mode);

	return true;
}

void SQLite3LogCallback(void *pArg, int iErrCode, const char *zMsg)
{
	// Note: pArg is NULL and not used
	// See https://sqlite.org/rescode.html#extrc for details
	// concerning the return codes returned here
	logg("SQLite3 message: %s (%d)", zMsg, iErrCode);
}

void db_init(void)
{
	// Initialize database lock mutex
	int rc;
	if((rc = pthread_mutex_init(&dblock, NULL)) != 0)
	{
		logg("FATAL: FTL_db mutex init failed (%s, %i)\n", strerror(rc), rc);
		// Return failure
		exit(EXIT_FAILURE);
	}

	// Initialize SQLite3 logging callback
	// This ensures SQLite3 errors and warnings are logged to pihole-FTL.log
	// We use this to possibly catch even more errors in places we do not
	// explicitly check for failures to have happened
	sqlite3_config(SQLITE_CONFIG_LOG, SQLite3LogCallback, NULL);

	// Register Pi-hole provided SQLite3 extensions (see sqlite3-ext.c)
	sqlite3_auto_extension((void (*)(void))sqlite3_pihole_extensions_init);

	// Check if database exists, if not create empty database
	if(!file_exists(FTLfiles.FTL_db))
	{
		logg("No database file found, creating new (empty) database");
		if (!db_create())
		{
			logg("Creation of database failed, database is not available");
			pthread_mutex_unlock(&dblock);
			return;
		}
	}

	// Open database
	dbopen();

	db_avail = true;

	// Test FTL_db version and see if we need to upgrade the database file
	int dbversion = db_get_FTL_property(DB_VERSION);
	if(dbversion < 1)
	{
		logg("Database not available, please ensure the database is unlocked when starting pihole-FTL !");
		dbclose();
		return;
	}
	else
	{
		logg("Database version is %i", dbversion);
	}


	// Update to version 2 if lower
	if(dbversion < 2)
	{
		// Update to version 2: Create counters table
		logg("Updating long-term database to version 2");
		if (!create_counter_table())
		{
			logg("Counter table not initialized, database not available");
			dbclose();
			return;
		}
		// Get updated version
		dbversion = db_get_FTL_property(DB_VERSION);
	}

	// Update to version 3 if lower
	if(dbversion < 3)
	{
		// Update to version 3: Create network table
		logg("Updating long-term database to version 3");
		if (!create_network_table())
		{
			logg("Network table not initialized, database not available");
			dbclose();
			return;
		}
		// Get updated version
		dbversion = db_get_FTL_property(DB_VERSION);
	}

	// Update to version 4 if lower
	if(dbversion < 4)
	{
		// Update to version 4: Unify clients in network table
		logg("Updating long-term database to version 4");
		if(!unify_hwaddr())
		{
			logg("Unable to unify clients in network table, database not available");
			dbclose();
			return;
		}
		// Get updated version
		dbversion = db_get_FTL_property(DB_VERSION);
	}

	// Update to version 5 if lower
	if(dbversion < 5)
	{
		// Update to version 5: Create network-addresses table
		logg("Updating long-term database to version 5");
		if(!create_network_addresses_table())
		{
			logg("Network-addresses table not initialized, database not available");
			dbclose();
			return;
		}
		// Get updated version
		dbversion = db_get_FTL_property(DB_VERSION);
	}

	// Update to version 6 if lower
	if(dbversion < 6)
	{
		// Update to version 6: Create message table
		logg("Updating long-term database to version 6");
		if(!create_message_table())
		{
			logg("Message table not initialized, database not available");
			dbclose();
			return;
		}
		// Get updated version
		dbversion = db_get_FTL_property(DB_VERSION);
	}

	// Update to version 7 if lower
	if(dbversion < 7)
	{
		// Update to version 7: Create message table
		logg("Updating long-term database to version 7");
		if(dbquery("ALTER TABLE queries ADD COLUMN additional_info TEXT;") != SQLITE_OK ||
		   !db_set_FTL_property(DB_VERSION, 7))
		{
			logg("Column additional_info not initialized, database not available");
			dbclose();
			return;
		}
		// Get updated version
		dbversion = db_get_FTL_property(DB_VERSION);
	}

	// Update to version 8 if lower
	if(dbversion < 8)
	{
		// Update to version 8: Add name field to network_addresses table
		logg("Updating long-term database to version 8");
		if(!create_network_addresses_with_names_table())
		{
			logg("Network addresses table not initialized, database not available");
			dbclose();
			return;
		}
		// Get updated version
		dbversion = db_get_FTL_property(DB_VERSION);
	}

<<<<<<< HEAD
	// Update to version 9 if lower
	if(dbversion < 9)
	{
		// Update to version 9: Add superclients table
		logg("Updating long-term database to version 9");
		if(!create_superclients_table())
		{
			logg("Superclients table not initialized, database not available");
			dbclose();

			database = false;
			return;
		}
		// Get updated version
		dbversion = db_get_FTL_property(DB_VERSION);
	}

	import_superclients();

	// Close database to prevent having it opened all time
	// We already closed the database when we returned earlier
	dbclose();

=======
>>>>>>> bd06f8d0
	// Log if users asked us to not use the long-term database for queries
	// We will still use it to store warnings in it
	if(!use_database())
	{
		logg("Not using the long-term database for storing queries");
		config.DBexport = false;
		return;
	}
	config.DBexport = true;

	// Close database here, we have to reopen it later (after forking)
	dbclose();

	logg("Database successfully initialized");
}

int db_get_FTL_property(const enum ftl_table_props ID)
{
	if(!FTL_DB_avail())
	{
		logg("db_get_FTL_property(%u) called but database is not available!", ID);
		return DB_FAILED;
	}
	// Prepare SQL statement
	char* querystr = NULL;
	int ret = asprintf(&querystr, "SELECT VALUE FROM ftl WHERE id = %u;", ID);

	if(querystr == NULL || ret < 0)
	{
		logg("Memory allocation failed in db_get_FTL_property with ID = %u (%i)", ID, ret);
		return DB_FAILED;
	}

	int value = db_query_int(querystr);
	free(querystr);

	return value;
}

bool db_set_FTL_property(const enum ftl_table_props ID, const int value)
{
	if(!FTL_DB_avail())
	{
		logg("db_set_FTL_property(%u, %i) called but database is not available!", ID, value);
		return false;
	}
	return dbquery("INSERT OR REPLACE INTO ftl (id, value) VALUES ( %u, %i );", ID, value) == SQLITE_OK;
}

bool db_set_counter(const enum counters_table_props ID, const int value)
{
	if(!FTL_DB_avail())
	{
		logg("db_set_counter(%u, %i) called but database is not available!", ID, value);
		return false;
	}

	if(dbquery("INSERT OR REPLACE INTO counters (id, value) VALUES ( %u, %i );", ID, value) != SQLITE_OK)
	{
		dbclose();
		return false;
	}

	return true;
}

bool db_update_counters(const int total, const int blocked)
{
	if(!FTL_DB_avail())
	{
		logg("db_update_counters(%i, %i) called but database is not available!", total, blocked);
		dbclose();
		return false;
	}

	if(dbquery("UPDATE counters SET value = value + %i WHERE id = %i;", total, DB_TOTALQUERIES) != SQLITE_OK)
	{
		dbclose();
		return false;
	}

	if(dbquery("UPDATE counters SET value = value + %i WHERE id = %i;", blocked, DB_BLOCKEDQUERIES) != SQLITE_OK)
	{
		dbclose();
		return false;
	}

	return true;
}

int db_query_int(const char* querystr)
{
	if(!FTL_DB_avail())
	{
		logg("db_query_int(\"%s\") called but database is not available!", querystr);
		return DB_FAILED;
	}

	if(config.debug & DEBUG_DATABASE)
	{
		logg("dbquery: \"%s\"", querystr);
	}

	sqlite3_stmt* stmt;
	int rc = sqlite3_prepare_v2(FTL_db, querystr, -1, &stmt, NULL);
	if( rc != SQLITE_OK )
	{
		if( rc != SQLITE_BUSY )
			logg("Encountered prepare error in db_query_int(\"%s\"): %s", querystr, sqlite3_errstr(rc));

		return DB_FAILED;
	}

	rc = sqlite3_step(stmt);
	int result;

	if( rc == SQLITE_ROW )
	{
		result = sqlite3_column_int(stmt, 0);

		if(config.debug & DEBUG_DATABASE)
		{
			logg("         ---> Result %i (int)", result);
		}
	}
	else if( rc == SQLITE_DONE )
	{
		// No rows available
		result = DB_NODATA;

		if(config.debug & DEBUG_DATABASE)
		{
			logg("         ---> No data");
		}
	}
	else
	{
		logg("Encountered step error in db_query_int(\"%s\"): %s", querystr, sqlite3_errstr(rc));
		return DB_FAILED;
	}

	sqlite3_finalize(stmt);
	return result;
}

long int get_max_query_ID(void)
{
	if(!FTL_DB_avail())
	{
		logg("get_max_query_ID() called but database is not available!");
		return DB_FAILED;
	}

	const char *sql = "SELECT MAX(ID) FROM queries";
	if(config.debug & DEBUG_DATABASE)
	{
		logg("dbquery: \"%s\"", sql);
	}

	sqlite3_stmt* stmt = NULL;
	int rc = sqlite3_prepare_v2(FTL_db, sql, -1, &stmt, NULL);
	if( rc != SQLITE_OK )
	{
		if( rc != SQLITE_BUSY )
		{
			logg("Encountered prepare error in get_max_query_ID(): %s", sqlite3_errstr(rc));
			dbclose();
		}

		// Return okay if the database is busy
		return DB_FAILED;
	}

	rc = sqlite3_step(stmt);
	if( rc != SQLITE_ROW )
	{
		logg("Encountered step error in get_max_query_ID(): %s", sqlite3_errstr(rc));
		dbclose();
		return DB_FAILED;
	}

	sqlite3_int64 result = sqlite3_column_int64(stmt, 0);
	if(config.debug & DEBUG_DATABASE)
	{
		logg("         ---> Result %lli (long long int)", (long long int)result);
	}
	sqlite3_finalize(stmt);
	return result;
}

// Returns ID of the most recent successful INSERT.
long get_lastID(void)
{
	if(!FTL_DB_avail())
	{
		logg("get_lastID() called but database is not available!");
		return DB_FAILED;
	}
	return sqlite3_last_insert_rowid(FTL_db);
}

// Return SQLite3 engine version string
const char *get_sqlite3_version(void)
{
	return sqlite3_libversion();
}

// Should the long-term database be used?
__attribute__ ((pure)) bool use_database()
{
	// Check if the user doesn't want to use the database and set an
	// empty string as file name in FTL's config file or configured
	// a maximum history of zero days.
	if(FTLfiles.FTL_db == NULL ||
	   strlen(FTLfiles.FTL_db) == 0 ||
	   config.maxDBdays == 0)
	{
		return false;
	}

	return true;
}<|MERGE_RESOLUTION|>--- conflicted
+++ resolved
@@ -396,7 +396,6 @@
 		dbversion = db_get_FTL_property(DB_VERSION);
 	}
 
-<<<<<<< HEAD
 	// Update to version 9 if lower
 	if(dbversion < 9)
 	{
@@ -406,8 +405,6 @@
 		{
 			logg("Superclients table not initialized, database not available");
 			dbclose();
-
-			database = false;
 			return;
 		}
 		// Get updated version
@@ -420,8 +417,6 @@
 	// We already closed the database when we returned earlier
 	dbclose();
 
-=======
->>>>>>> bd06f8d0
 	// Log if users asked us to not use the long-term database for queries
 	// We will still use it to store warnings in it
 	if(!use_database())
